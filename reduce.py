"""
REDUCE script for spectrograph data
"""
import glob
import json
import os.path
import pickle
import sys
from os.path import join
from getxwd import getxwd
import logging


import astropy.io.fits as fits
import matplotlib.pyplot as plt
import numpy as np

# PyReduce subpackages
from combine_frames import combine_bias, combine_flat
from extract import extract
from normalize_flat import normalize_flat
from util import find_first_index, load_fits, save_fits, swap_extension, \
        top, parse_args, start_logging
from instruments.instrument_info import sort_files
from trace import mark_orders  # TODO: trace is a standard library name

# TODO turn dicts into numpy structured array

def main():
    # some basic settings
    # Expected Folder Structure: base_dir/instrument/target/raw/night/*.fits.gz
    base_dir = "./Test"
    mask_dir = "./Test/UVES/HD132205"
    start_logging()

<<<<<<< HEAD
def parse_args():
    """Parse command line arguments"""
    parser = argparse.ArgumentParser(description="General REDUCE script")
    parser.add_argument("-b", "--bias", action="store_true", help="Create master bias")
    parser.add_argument("-f", "--flat", action="store_true", help="Create master flat")
    parser.add_argument("-o", "--orders", action="store_true", help="Trace orders")
    parser.add_argument("-n", "--norm_flat", action="store_true", help="Normalize flat")
    parser.add_argument(
        "-w", "--wavecal", action="store_true", help="Prepare wavelength calibration"
    )
    parser.add_argument(
        "-s", "--science", action="store_true", help="Extract science spectrum"
    )

    parser.add_argument("instrument", type=str, help="instrument used")
    parser.add_argument("target", type=str, help="target star")

    args = parser.parse_args()
    instrument = args.instrument.upper()
    target = args.target.upper()

    steps_to_take = {
        "bias": args.bias,
        "flat": args.flat,
        "orders": args.orders,
        "norm_flat": args.norm_flat,
        "wavecal": args.wavecal,
        "science": args.science,
    }
    steps_to_take = [k for k, v in steps_to_take.items() if v]

    # if no steps are specified use all
    if len(steps_to_take) == 0:
        steps_to_take = ["bias", "flat", "orders", "norm_flat", "wavecal", "science"]

    return instrument, target, steps_to_take


def start_logging(log_file="log.log"):
    logger = logging.getLogger()
    logger.setLevel(logging.DEBUG)

    # Command Line output
    ch = logging.StreamHandler()
    ch.setLevel(logging.INFO)
    ch_formatter = logging.Formatter("%(levelname)s - %(message)s")
    ch.setFormatter(ch_formatter)

    # Log file settings
    file = logging.FileHandler(log_file)
    file.setLevel(logging.DEBUG)
    file_formatter = logging.Formatter("%(asctime)s - %(levelname)s - %(message)s")
    file.setFormatter(file_formatter)
=======
    if len(sys.argv) > 1:
        instrument, target, steps_to_take = parse_args()
    else:
        # Manual settings
        # Instrument
        instrument = "UVES"
        # target star
        target = "HD132205"
        # Which parts of the reduction to perform
        steps_to_take = [
            #"bias",
            #"flat",
            #"orders",
            "norm_flat",
            "wavecal",
            "science",
        ]
>>>>>>> 627aed47

    # load configuration for the current instrument
    with open("settings_%s.json" % instrument) as f:
        config = json.load(f)

    # TODO: Test settings
    config["plot"] = False
    config["manual"] = True
    modes = config["modes"][1:2]

    # Search the available days
    dates = join(base_dir, instrument, target, "raw", "????-??-??")
    dates = glob.glob(dates)
    dates = [r + os.sep for r in dates if os.path.isdir(r)]

    logging.info("Instrument: %s", instrument)
    logging.info("Target: %s", target)
    for night in dates:
        night = os.path.basename(night[:-1])
        logging.info("Observation Date: %s", night)
        for mode in modes:
            logging.info("Instrument Mode: %s", mode)
            run_steps(base_dir, mask_dir, target, instrument, mode, night, config, steps=steps_to_take)

def run_steps(base_dir, mask_dir, target, instrument, mode, night, config, steps="all"):
    counter_mode = find_first_index(config["modes"], mode)

    # read configuration settings
    extension = config["extensions"][counter_mode]
    prefix = instrument.lower() + "_" + mode

    # define paths
    raw_path = input_dir.format(
        instrument=instrument, target=target, night=night, mode=mode
    )
    reduced_path = output_dir.format(
        instrument=instrument, target=target, night=night, mode=mode
    )

    mask_file = join(mask_dir, "mask_%s_%s.fits.gz" % (instrument.lower(), mode))

    # define intermediary product files
    bias_file = join(reduced_path, prefix + ".bias.fits")
    flat_file = join(reduced_path, prefix + ".flat.fits")
    norm_flat_file = join(reduced_path, prefix + ".flat_norm.fits")
    blaze_file = join(reduced_path, prefix + ".ord_norm.sav")
    order_file = join(reduced_path, prefix + ".ord_default.sav")

    # create output folder structure if necessary
    if not os.path.exists(reduced_path):
        os.makedirs(reduced_path)

    # find input files and sort them by type
    files = glob.glob(join(raw_path, "%s.*.fits" % instrument))
    files += glob.glob(join(raw_path, "%s.*.fits.gz" % instrument))
    files = np.array(files)

    f_bias, f_flat, f_wave, f_order, f_spec = sort_files(
        files, target, instrument, mode
    )

    # ==========================================================================
    # Read mask
    # the mask is not stored with the data files (it is not supported by astropy)
    mask, _ = load_fits(mask_file, instrument, mode, extension=0)
    mask = ~mask.data.astype(bool)  # REDUCE mask are inverse to numpy masks

    # ==========================================================================
    # Create master bias
    if "bias" in steps or steps == "all":
        logging.info("Creating master bias")
        bias, bhead = combine_bias(
            f_bias, instrument, mode, mask=mask, extension=extension
        )
        fits.writeto(bias_file, data=bias.data, header=bhead, overwrite=True)
    else:
        logging.info("Loading master bias")
        bias = fits.open(bias_file)[0]
        bias, bhead = bias.data, bias.header
        bias = np.ma.masked_array(bias, mask=mask)

    # ==========================================================================
    # Create master flat
    if "flat" in steps or steps == "all":
        logging.info("Creating master flat")
        flat, fhead = combine_flat(
            f_flat, instrument, mode, mask=mask, extension=extension, bias=bias
        )
        fits.writeto(flat_file, data=flat.data, header=fhead, overwrite=True)
    else:
        logging.info("Loadinging master flat")
        flat = fits.open(flat_file)[0]
        flat, fhead = flat.data, flat.header
        flat = np.ma.masked_array(flat, mask=mask)

    # ==========================================================================
    # Find default orders.

    if "orders" in steps or steps == "all":
        logging.info("Tracing orders")

        order_img, _ = load_fits(f_order[0], instrument, mode, extension, mask=mask)

        # Mark Orders
        orders, column_range = mark_orders(
            order_img,
            min_cluster=config.get("orders_threshold", 500),
            filter_size=config.get("orders_filter", 120),
            noise=config.get("orders_noise", 8),
            opower=config.get("orders_opower", 4),
            manual=True,
        )

        # Save image format description
        with open(order_file, "wb") as file:
            pickle.dump((orders, column_range), file)
    else:
        logging.info("Loading order tracing data")
        with open(order_file, "rb") as file:
            orders, column_range = pickle.load(file)

    # ==========================================================================
    # = Construct normalized flat field.

    if "norm_flat" in steps or steps == "all":
        logging.info("Normalizing flat field")
        xwd = 40
        # xwd, sxwd = getxwd(flat, orders, colrange=column_range, gauss = True, pixels=True)

        flat, blzcoef = normalize_flat(
            flat,
            fhead,
            orders,
            column_range=column_range,
            xwd=xwd,
            threshold=config.get("normflat_threshold", 10000),
            lambda_sf=config.get("normflat_sf_smooth", 8),
            lambda_sp=config.get("normflat_sp_smooth", 0),
            swath_width=config.get("normflat_swath_width", None),
        )

        # Save data
        with open(blaze_file, "wb") as file:
            pickle.dump(blzcoef, file)
        fits.writeto(norm_flat_file, data=flat.data, header=fhead, overwrite=True)
    else:
        logging.info("Loading normalized flat field")
        flat = fits.open(norm_flat_file)[0]
        flat, fhead = flat.data, flat.header
        flat = np.ma.masked_array(flat, mask=mask)

        with open(blaze_file, "rb") as file:
            blzcoef = pickle.load(file)
    # ==========================================================================
    # Prepare wavelength calibration

    if "wavecal" in steps or steps == "all":
        logging.info("Preparing wavelength calibration")
        for f in f_wave:
            # Load wavecal image
            im, head = load_fits(f, instrument, mode, extension, mask=mask)

            # Determine extraction width, blaze center column, and base order
            xwd, sxwd = np.full((len(orders), 2), 2), 0
            order_range = [0, len(orders) - 1]

            # Extract wavecal spectrum
            thar, _ = extract(
                im,
                head,
                orders,
                xwd=xwd,
                sxwd=sxwd,
                order_range=order_range,
                column_range=column_range,
                thar=True,  # Thats the important difference to science extraction, TODO split it into two different functions?
                osample=config.get("wavecal_osample", 1),
            )

            head["obase"] = (order_range[0], "base order number")

            nameout = swap_extension(f, ".thar.ech", reduced_path)
            save_fits(nameout, head, spec=thar)
            # fits.writeto(nameout, data=thar, header=head, overwrite=True)

    # ==========================================================================
    # Prepare for science spectra extraction

    if "science" in steps or steps == "all":
        logging.info("Extracting science spectra")
        for f in f_spec:
            im, head = load_fits(
                f, instrument, mode, extension, mask=mask, dtype=np.float32
            )
            # Correct for bias and flat field
            im -= bias
            im /= flat

            # TODO may or may not work
            # xwd, sxwd = getxwd(im, orders, colrange=column_range, pixels=True)
            xwd, sxwd = 25, 0

            # Optimally extract science spectrum
            spec, sigma = extract(
                im,
                head,
                orders,
                xwd=xwd,
                sxwd=sxwd,
                column_range=column_range,
                lambda_sf=config.get("science_lambda_sf", 0.1),
                lambda_sp=config.get("science_lambda_sp", 0),
                osample=config.get("science_osample", 1),
                swath_width=config.get("science_swath_width", 300),
                plot=False,
            )

            # Calculate Continuum and Error
            # TODO plotting
            # cont = np.full_like(sigma, 1.)

            # TODO do we even want this to happen?
            # convert uncertainty to relative error
            # Temp copy for calculation
            # sunc = np.copy(sigma)
            # sunc /= np.clip(spec, 1., None)
            # s = spec / np.clip(blzcoef, 0.001, None)

            # # fit simple continuum
            # for i in range(len(orders)):
            #     c = top(s[i][s[i] != 0], 1, eps=0.0002, poly=True)
            #     s[i][s[i] != 0] = s[i][s[i] != 0] / c
            #     c = spec[i][s[i] != 0] / s[i][s[i] != 0]
            #     cont[i][s[i] != 0] = np.copy(c)

            # sigma *= cont  # Scale Error with Continuum

            order_range = (0, len(orders))  # TODO
            head["obase"] = (order_range[0], " base order number")

            # save spectrum to disk
            nameout = swap_extension(f, ".ech", path=reduced_path)
            save_fits(nameout, head, spec=spec, sig=sigma, cont=blzcoef)

            pol_angle = head.get("eso ins ret25 pos")
            if pol_angle is None:
                pol_angle = head.get("eso ins ret50 pos")
                if pol_angle is None:
                    pol_angle = "no polarimeter"
                else:
                    pol_angle = "lin %i" % pol_angle
            else:
                pol_angle = "cir %i" % pol_angle

            logging.info(
                "star: %s, polarization: %s, mean s/n=%.2f",
                head["object"],
                pol_angle,
                1 / np.mean(sigma),
            )
            logging.info("file: %s", os.path.basename(nameout))
            logging.debug("--------------------------------")


            
if __name__ == "__main__":
<<<<<<< HEAD
    # some basic settings
    # Expected Folder Structure: base_dir/instrument/target/raw/night/*.fits.gz
    input_dir = "./Test/{instrument}/{target}/raw/{night}"
    output_dir = "./Test/{instrument}/{target}/reduced/{night}/Reduced_{mode}"

    mask_dir = "./masks"
    log_file = "log.log"
    start_logging(log_file)

    if len(sys.argv) > 1:
        instrument, target, steps_to_take = parse_args()
    else:
        # Manual settings
        # Instrument
        instrument = "UVES"
        # target star
        target = "HD132205"
        # Which parts of the reduction to perform
        steps_to_take = [
            # "bias",
            # "flat",
            # "orders",
            # "norm_flat",
            # "wavecal",
            "science"
        ]

    # load configuration for the current instrument
    with open("settings_%s.json" % instrument) as f:
        config = json.load(f)

    # TODO: Test settings
    config["plot"] = False
    config["manual"] = True
    modes = config["modes"][1:2]

    # Search the available days
    dates = join("./Test", instrument, target, "raw", "????-??-??")
    dates = glob.glob(dates)
    dates = [r + os.sep for r in dates if os.path.isdir(r)]

    logging.info("Instrument: %s", instrument)
    logging.info("Target: %s", target)
    for night in dates:
        night = os.path.basename(night[:-1])
        logging.info("Observation Date: %s", night)
        for mode in modes:
            logging.info("Instrument Mode: %s", mode)
            main(target, instrument, mode, night, config, steps=steps_to_take)
=======
    main()
>>>>>>> 627aed47
<|MERGE_RESOLUTION|>--- conflicted
+++ resolved
@@ -19,75 +19,31 @@
 from combine_frames import combine_bias, combine_flat
 from extract import extract
 from normalize_flat import normalize_flat
-from util import find_first_index, load_fits, save_fits, swap_extension, \
-        top, parse_args, start_logging
+from util import (
+    find_first_index,
+    load_fits,
+    save_fits,
+    swap_extension,
+    top,
+    parse_args,
+    start_logging,
+)
 from instruments.instrument_info import sort_files
 from trace import mark_orders  # TODO: trace is a standard library name
 
 # TODO turn dicts into numpy structured array
+
 
 def main():
     # some basic settings
     # Expected Folder Structure: base_dir/instrument/target/raw/night/*.fits.gz
-    base_dir = "./Test"
-    mask_dir = "./Test/UVES/HD132205"
-    start_logging()
-
-<<<<<<< HEAD
-def parse_args():
-    """Parse command line arguments"""
-    parser = argparse.ArgumentParser(description="General REDUCE script")
-    parser.add_argument("-b", "--bias", action="store_true", help="Create master bias")
-    parser.add_argument("-f", "--flat", action="store_true", help="Create master flat")
-    parser.add_argument("-o", "--orders", action="store_true", help="Trace orders")
-    parser.add_argument("-n", "--norm_flat", action="store_true", help="Normalize flat")
-    parser.add_argument(
-        "-w", "--wavecal", action="store_true", help="Prepare wavelength calibration"
-    )
-    parser.add_argument(
-        "-s", "--science", action="store_true", help="Extract science spectrum"
-    )
-
-    parser.add_argument("instrument", type=str, help="instrument used")
-    parser.add_argument("target", type=str, help="target star")
-
-    args = parser.parse_args()
-    instrument = args.instrument.upper()
-    target = args.target.upper()
-
-    steps_to_take = {
-        "bias": args.bias,
-        "flat": args.flat,
-        "orders": args.orders,
-        "norm_flat": args.norm_flat,
-        "wavecal": args.wavecal,
-        "science": args.science,
-    }
-    steps_to_take = [k for k, v in steps_to_take.items() if v]
-
-    # if no steps are specified use all
-    if len(steps_to_take) == 0:
-        steps_to_take = ["bias", "flat", "orders", "norm_flat", "wavecal", "science"]
-
-    return instrument, target, steps_to_take
-
-
-def start_logging(log_file="log.log"):
-    logger = logging.getLogger()
-    logger.setLevel(logging.DEBUG)
-
-    # Command Line output
-    ch = logging.StreamHandler()
-    ch.setLevel(logging.INFO)
-    ch_formatter = logging.Formatter("%(levelname)s - %(message)s")
-    ch.setFormatter(ch_formatter)
-
-    # Log file settings
-    file = logging.FileHandler(log_file)
-    file.setLevel(logging.DEBUG)
-    file_formatter = logging.Formatter("%(asctime)s - %(levelname)s - %(message)s")
-    file.setFormatter(file_formatter)
-=======
+    input_dir = "./Test/{instrument}/{target}/raw/{night}"
+    output_dir = "./Test/{instrument}/{target}/reduced/{night}/Reduced_{mode}"
+
+    mask_dir = "./masks"
+    log_file = "log.log"
+    start_logging(log_file)
+
     if len(sys.argv) > 1:
         instrument, target, steps_to_take = parse_args()
     else:
@@ -98,14 +54,13 @@
         target = "HD132205"
         # Which parts of the reduction to perform
         steps_to_take = [
-            #"bias",
-            #"flat",
-            #"orders",
+            # "bias",
+            # "flat",
+            # "orders",
             "norm_flat",
             "wavecal",
             "science",
         ]
->>>>>>> 627aed47
 
     # load configuration for the current instrument
     with open("settings_%s.json" % instrument) as f:
@@ -117,7 +72,7 @@
     modes = config["modes"][1:2]
 
     # Search the available days
-    dates = join(base_dir, instrument, target, "raw", "????-??-??")
+    dates = input_dir.format(instrument=instrument, target=target, night="????-??-??")
     dates = glob.glob(dates)
     dates = [r + os.sep for r in dates if os.path.isdir(r)]
 
@@ -128,9 +83,30 @@
         logging.info("Observation Date: %s", night)
         for mode in modes:
             logging.info("Instrument Mode: %s", mode)
-            run_steps(base_dir, mask_dir, target, instrument, mode, night, config, steps=steps_to_take)
-
-def run_steps(base_dir, mask_dir, target, instrument, mode, night, config, steps="all"):
+            run_steps(
+                input_dir,
+                output_dir,
+                mask_dir,
+                target,
+                instrument,
+                mode,
+                night,
+                config,
+                steps=steps_to_take,
+            )
+
+
+def run_steps(
+    input_dir,
+    output_dir,
+    mask_dir,
+    target,
+    instrument,
+    mode,
+    night,
+    config,
+    steps="all",
+):
     counter_mode = find_first_index(config["modes"], mode)
 
     # read configuration settings
@@ -370,58 +346,5 @@
             logging.debug("--------------------------------")
 
 
-            
 if __name__ == "__main__":
-<<<<<<< HEAD
-    # some basic settings
-    # Expected Folder Structure: base_dir/instrument/target/raw/night/*.fits.gz
-    input_dir = "./Test/{instrument}/{target}/raw/{night}"
-    output_dir = "./Test/{instrument}/{target}/reduced/{night}/Reduced_{mode}"
-
-    mask_dir = "./masks"
-    log_file = "log.log"
-    start_logging(log_file)
-
-    if len(sys.argv) > 1:
-        instrument, target, steps_to_take = parse_args()
-    else:
-        # Manual settings
-        # Instrument
-        instrument = "UVES"
-        # target star
-        target = "HD132205"
-        # Which parts of the reduction to perform
-        steps_to_take = [
-            # "bias",
-            # "flat",
-            # "orders",
-            # "norm_flat",
-            # "wavecal",
-            "science"
-        ]
-
-    # load configuration for the current instrument
-    with open("settings_%s.json" % instrument) as f:
-        config = json.load(f)
-
-    # TODO: Test settings
-    config["plot"] = False
-    config["manual"] = True
-    modes = config["modes"][1:2]
-
-    # Search the available days
-    dates = join("./Test", instrument, target, "raw", "????-??-??")
-    dates = glob.glob(dates)
-    dates = [r + os.sep for r in dates if os.path.isdir(r)]
-
-    logging.info("Instrument: %s", instrument)
-    logging.info("Target: %s", target)
-    for night in dates:
-        night = os.path.basename(night[:-1])
-        logging.info("Observation Date: %s", night)
-        for mode in modes:
-            logging.info("Instrument Mode: %s", mode)
-            main(target, instrument, mode, night, config, steps=steps_to_take)
-=======
-    main()
->>>>>>> 627aed47
+    main()