{
    "__instrument__": "HARPS",
    "instrument": {
        "polarimetry": false,
        "fiber": "A"
    },
    "orders": {
        "degree": 4,
        "filter_size": 80,
        "min_cluster": 2000,
        "noise": 8,
        "manual": false
    },
    "scatter": {
        "extraction_width": 10
    },
    "norm_flat": {
        "smooth_slitfunction": 2,
        "smooth_spectrum": 1e-7,
        "extraction_width": 10,
        "oversampling": 12,
        "swath_width": 200,
        "threshold": 1000
    },
    "wavecal": {
        "threshold": 100,
        "dimensionality": "2D",
        "degree": [
            2,
            5
        ],
        "manual": false,
        "extraction_width": 10
    },
    "freq_comb": {
        "threshold": 100,
        "dimensionality": "2D",
        "nstep": 0,
        "degree": [
            17,
            8
        ],
        "extraction_width": 10
    },
    "curvature": {
        "extraction_width": 10,
        "peak_threshold": 0,
        "peak_width": 3,
        "window_width": 5,
        "dimensionality": "1D",
        "curv_degree": 1,
        "degree": 3
    },
    "science": {
        "oversampling": 10,
        "extraction_width": 10,
        "swath_width": 300,
<<<<<<< HEAD
        "smooth_slitfunction": 1,
        "smooth_spectrum": 1e-7
=======
        "smooth_slitfunction": 0.1,
        "smooth_spectrum": 0.000001
>>>>>>> 07f841a9
    }
}<|MERGE_RESOLUTION|>--- conflicted
+++ resolved
@@ -55,12 +55,7 @@
         "oversampling": 10,
         "extraction_width": 10,
         "swath_width": 300,
-<<<<<<< HEAD
-        "smooth_slitfunction": 1,
-        "smooth_spectrum": 1e-7
-=======
         "smooth_slitfunction": 0.1,
         "smooth_spectrum": 0.000001
->>>>>>> 07f841a9
     }
 }